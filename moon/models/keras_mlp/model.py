import pickle

from keras.layers import Dense
from keras.models import Sequential, load_model
from keras.utils import to_categorical
from moon.models.base_model import GradingModel
from moon.utils.load_data import local_file_path


class Model(GradingModel):
<<<<<<< HEAD
    self.name="Keras Multi Layer Percepetron"
=======
    self.name = "Keras Multi Layer Percepetron"
>>>>>>> a8f739f1

    def train(self):
        x_train, x_test, y_train, y_test = self.preprocess()

        model = Sequential()
        model.add(Dense(20, input_dim=x_train.shape[1], activation="relu"))
        model.add(Dense(15, activation="softmax"))

        model.compile(loss="mse", optimizer="adam", metrics=["accuracy"])

        model.fit(x_train, to_categorical(y_train), epochs=10, batch_size=10)

        model.save(local_file_path(__file__, "model.h5"))
        print("Saved trained model.")

        self.sample()

    def sample(self):
        x_train, x_test, y_train, y_test = self.preprocess()

        model = load_model(local_file_path(__file__, "model.h5"))

        sample = model.predict(x_test)

        pickle.dump(
            (x_test, y_test, sample),
            open(local_file_path(__file__, "sample.pickle"), "wb"),
        )
        print("Saved model sample.")

    def load_sample(self):
        return pickle.load(
            open(local_file_path(__file__, "sample.pickle"), "rb")
        )


if __name__ == "__main__":
    Model().parse()<|MERGE_RESOLUTION|>--- conflicted
+++ resolved
@@ -8,11 +8,8 @@
 
 
 class Model(GradingModel):
-<<<<<<< HEAD
-    self.name="Keras Multi Layer Percepetron"
-=======
-    self.name = "Keras Multi Layer Percepetron"
->>>>>>> a8f739f1
+    def name(self):
+        return "Keras Multi Layer Percepetron"
 
     def train(self):
         x_train, x_test, y_train, y_test = self.preprocess()
