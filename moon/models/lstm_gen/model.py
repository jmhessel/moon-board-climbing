--- conflicted
+++ resolved
@@ -26,13 +26,9 @@
 
 
 class Model(GeneratorModel):
-<<<<<<< HEAD
-    name="LSTM"
-    
-=======
-    name = "LSTM"
+    def name(self):
+        return "LSTM"
 
->>>>>>> a8f739f1
     def train(self):
         model_dir = os.path.dirname(os.path.realpath(__file__))
         prep_no_grade()
@@ -44,19 +40,9 @@
         sample_length = 20000
         text_sample = get_sample(model_dir, sample_length, "A")
 
-<<<<<<< HEAD
         generated_climbs = climbset.Climbset(clean_sample(text_sample), "sample")
 
         print(f"Generated {len(generated_climbs.climbs)} and kept {num_samples}.")
-=======
-        generated_climbs = climbset.Climbset(
-            clean_sample(text_sample), "sample"
-        )
-
-        print(
-            f"Generated {len(generated_climbs.climbs)} and kept {num_samples}."
-        )
->>>>>>> a8f739f1
         generated_climbs.climbs = generated_climbs.climbs[:num_samples]
 
         pickle.dump(
