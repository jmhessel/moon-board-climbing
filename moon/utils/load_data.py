import json
import os
import pickle
import shutil

import numpy as np
from moon.types.climb import Climb
from moon.types.climbset import Climbset


def local_file_path(script_file, filename):
    scriptpath = os.path.dirname(os.path.realpath(script_file))
    return os.path.join(scriptpath, filename)


def get_or_generate(filename, generator_function, *args):
    filepath = local_file_path(__file__, filename)
    if not os.path.isfile(filepath):
        generator_function(*args)
    return filepath


def load_numpy(year):
    path = get_or_generate(year + ".pkl", gen_numpy, year)
    return pickle.load(open(path, "rb"))


<<<<<<< HEAD
def gen_numpy(year):
    base_climbset = load_climbset(year)
    climbs = np.asarray([np.asarray(climb.as_image()) for climb in base_climbset.climbs])
    grades = np.asarray([climb.grade.grade_number for climb in base_climbset.climbs])
    pickle.dump((climbs, grades), open(local_file_path(__file__, year+".pkl"), "wb"))
=======
def gen_numpy():
    base_climbset = load_climbset()
    climbs = np.asarray(
        [np.asarray(climb.as_image()) for climb in base_climbset.climbs]
    )
    grades = np.asarray(
        [climb.grade.grade_number for climb in base_climbset.climbs]
    )
    pickle.dump(
        (climbs, grades), open(local_file_path(__file__, "numpy.pkl"), "wb")
    )
>>>>>>> a8f739f1


def load_climbset(year):
    return json_to_climbset(load_json(year))


<<<<<<< HEAD
def load_json(year):
    with open(local_file_path(__file__, year+".json"), "r") as handle:
        return json.load(handle)
=======
def load_json():
    path = get_or_generate("combined.json", gen_json)
    return json.load(open(path))


def gen_json():
    with open(
        local_file_path(__file__, "combined.json"), "wb"
    ) as f_out, gzip.open(
        local_file_path(__file__, "combined.json.gz"), "rb"
    ) as f_in:
        shutil.copyfileobj(f_in, f_out)
>>>>>>> a8f739f1


def json_to_climbset(data):
    # For each climb stored in json format
    # convert it to a climb and then add it to a climbset.
    all_climbs = Climbset()
    for cur_climb_json in data:
        all_climbs.add(Climb("json", cur_climb_json))
    return all_climbs


if __name__ == "__main__":
    load_numpy()<|MERGE_RESOLUTION|>--- conflicted
+++ resolved
@@ -25,50 +25,20 @@
     return pickle.load(open(path, "rb"))
 
 
-<<<<<<< HEAD
 def gen_numpy(year):
     base_climbset = load_climbset(year)
     climbs = np.asarray([np.asarray(climb.as_image()) for climb in base_climbset.climbs])
     grades = np.asarray([climb.grade.grade_number for climb in base_climbset.climbs])
     pickle.dump((climbs, grades), open(local_file_path(__file__, year+".pkl"), "wb"))
-=======
-def gen_numpy():
-    base_climbset = load_climbset()
-    climbs = np.asarray(
-        [np.asarray(climb.as_image()) for climb in base_climbset.climbs]
-    )
-    grades = np.asarray(
-        [climb.grade.grade_number for climb in base_climbset.climbs]
-    )
-    pickle.dump(
-        (climbs, grades), open(local_file_path(__file__, "numpy.pkl"), "wb")
-    )
->>>>>>> a8f739f1
 
 
 def load_climbset(year):
     return json_to_climbset(load_json(year))
 
 
-<<<<<<< HEAD
 def load_json(year):
     with open(local_file_path(__file__, year+".json"), "r") as handle:
         return json.load(handle)
-=======
-def load_json():
-    path = get_or_generate("combined.json", gen_json)
-    return json.load(open(path))
-
-
-def gen_json():
-    with open(
-        local_file_path(__file__, "combined.json"), "wb"
-    ) as f_out, gzip.open(
-        local_file_path(__file__, "combined.json.gz"), "rb"
-    ) as f_in:
-        shutil.copyfileobj(f_in, f_out)
->>>>>>> a8f739f1
-
 
 def json_to_climbset(data):
     # For each climb stored in json format
