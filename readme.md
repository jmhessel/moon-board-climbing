--- conflicted
+++ resolved
@@ -41,14 +41,11 @@
 * The data for training the models
 * The tests folder holds unit tests which are used the check the qulity of code written.
 * The types folder holds the files which define the types used in this project. Climbs are stored as instances of the 'Climb' class within the project.
-<<<<<<< HEAD
 * The util folder holds files which can be run to perform changes and data processing tasks mostly.
  -->
-=======
 * The training_utils, and sampling_utils folder holds files which can be run to perform changes and data processing tasks mostly, and call for the model to be trained.
 * The models folder holds the code for the neural nets which I use. They've just been tweaked so they can be called by my methods buy I haven't changed them too much.
 
 ## Models used
 
-I've used `https://github.com/sherjilozair/char-rnn-tensorflow` and `https://github.com/255BITS/HyperGAN` for the models.
->>>>>>> 4c223c6a
+I've used `https://github.com/sherjilozair/char-rnn-tensorflow` and `https://github.com/255BITS/HyperGAN` for the models.